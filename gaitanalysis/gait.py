#!/usr/bin/env python
# -*- coding: utf-8 -*-

# standard library
import os

# external libraries
import numpy as np
import matplotlib.pyplot as plt
import pandas
from dtk import process
from oct2py import octave

# local
from .utils import _percent_formatter

# debugging
try:
    from IPython.core.debugger import Tracer
except ImportError:
    pass
else:
    set_trace = Tracer()


def find_constant_speed(time, speed, plot=False):
    """Returns the indice at which the treadmill speed becomes constant and
    the time series when the treadmill speed is constant.

    Parameters
    ==========
    time : array_like, shape(n,)
        A monotonically increasing array.
    speed : array_like, shape(n,)
        A speed array, one sample for each time. Should ramp up and then
        stablize at a speed.
    plot : boolean, optional
        If true a plot will be displayed with the results.

    Returns
    =======
    indice : integer
        The indice at which the speed is consider constant thereafter.
    new_time : ndarray, shape(n-indice,)
        The new time array for the constant speed section.

    """

    sample_rate = 1.0 / (time[1] - time[0])

    filtered_speed = process.butterworth(speed, 3.0, sample_rate)

    acceleration = np.hstack((0.0, np.diff(filtered_speed)))

    noise_level = np.max(np.abs(acceleration[int(0.2 * len(acceleration)):-1]))

    reversed_acceleration = acceleration[::-1]

    indice = np.argmax(reversed_acceleration > noise_level)

    additional_samples = sample_rate * 0.65

    new_indice = indice - additional_samples

    if plot is True:
        import matplotlib.pyplot as plt
        fig, ax = plt.subplots(2, 1)
        ax[0].plot(time, speed, '.', time, filtered_speed, 'g-')
        ax[0].plot(np.ones(2) * (time[len(time) - new_indice]),
                   np.hstack((np.max(speed), np.min(speed))))
        ax[1].plot(time, np.hstack((0.0, np.diff(filtered_speed))), '.')
        fig.show()

    return len(time) - (new_indice), time[len(time) - new_indice]


def interpolate(data_frame, time):
    """Returns a data frame with a index based on the provided time
    array and linear interpolation.

    Parameters
    ==========
    data_frame : pandas.DataFrame
        A data frame with time series columns. The index should be in same
        units as the provided time array.
    time : array_like, shape(n,)
        A monotonically increasing array of time in seconds at which the
        data frame should be interpolated at.

    Returns
    =======
    interpolated_data_frame : pandas.DataFrame
        The data frame with an index matching `time_vector` and interpolated
        values based on `data_frame`.

    """

    total_index = np.sort(np.hstack((data_frame.index.values, time)))
    reindexed_data_frame = data_frame.reindex(total_index)
    interpolated_data_frame = \
        reindexed_data_frame.apply(pandas.Series.interpolate,
                                   method='values').loc[time]

    # If the first or last value of a series is NA then the interpolate
    # function leaves it as an NA value, so use backfill to take care of
    # those.
    interpolated_data_frame = \
        interpolated_data_frame.fillna(method='backfill')
    # Because the time vector may have matching indices as the original
    # index (i.e. always the zero indice), drop any duplicates so the len()
    # stays consistent
    return interpolated_data_frame.drop_duplicates()


class WalkingData(object):
    """A class to store typical walking data."""

    def __init__(self, data_frame):
        """Initializes the data structure.

        Parameters
        ==========
        data_frame : pandas.DataFrame
            A data frame with an index of time and columns for each variable
            measured during a walking run.

        """
        # Could have a real time index:
        # new_index = [pandas.Timestamp(x, unit='s') for x in data.index]
        # data_frame.index = new_index
        # data.index.values.astype(float)*1e-9

        self.raw_data = data_frame

<<<<<<< HEAD
    def grf_landmarks(self, right_vertical_signal_col_name,
                      left_vertical_signal_col_name, method='force',
                      do_plot=False, time_col='D-Flow Time', min_time=None,
                      max_time=None, **kwargs):
=======
    def inverse_dynamics_2d(self, left_leg_markers, right_leg_markers,
                            left_leg_forces, right_leg_forces, body_mass,
                            low_pass_cutoff):
        """Computes the hip, knee, and ankle angles, angular rates, joint
        moments, and joint forces and adds them as columns to the data
        frame.

        Parameters
        ----------
        left_leg_markers : list of strings, len(12)
            The names of the columns that give the X and Y marker
            coordinates for six markers.
        right_leg_markers : list of strings, len(12)
            The names of the columns that give the X and Y marker
            coordinates for six markers.
        left_leg_forces : list of strings, len(3)
            The names of the columns of the ground reaction forces and
            moments (Fx, Fy, Mz).
        right_leg_forces : list of strings, len(3)
            The names of the columns of the ground reaction forces and
            moments (Fx, Fy, Mz).
        body_mass : float
            The mass in kilograms of the subject.
        low_pass_cutoff : float
            The cutoff frequency in hertz.

        Returns
        -------
        data_frame : pandas.DataFrame
            The main data frame now with columns for the new variables. Note
            that the force coordinates labels (X, Y) are relative to the
            coordinate system described herein.

        Notes
        ------

        This computation assumes the following coordinate system::

           Y
            ^ _ o _
            |  | |   ---> v
            |  / \
            -----> x

        where X is forward (direction of walking) and Y is up.

        Make sure the sign conventions of the columns you pass in are
        correct!

        The markers should be in the following order:
            1. Shoulder
            2. Greater trochanter
            3. Lateral epicondyle of knee
            4. Lateral malleolus
            5. Heel (placed at same height as marker 6)
            6. Head of 5th metatarsal

        The underlying function low pass filters the data before computing
        the inverse dynamics. You should pass in unfiltered data.

        """
        mfile = os.path.abspath(os.path.join(os.path.split(__file__)[0],
                                             '..', 'Octave-Matlab-Codes',
                                             '2D-Inverse-Dynamics'))
        octave.addpath(mfile)

        options = {'freq': low_pass_cutoff}

        time = self.raw_data.index.values.astype(float)
        time = time.reshape((len(time), 1))  # octave wants a column vector

        marker_sets = [left_leg_markers, right_leg_markers]
        force_sets = [left_leg_forces, right_leg_forces]

        side_labels = ['Left', 'Right']
        joint_labels = ['Hip', 'Knee', 'Ankle']
        sign_labels = ['Flexion', 'Flexion', 'PlantarFlexion', ('X', 'Y')]
        dynamic_labels = ['Angle', 'Rate', 'Moment', 'Force']
        scale_factors = [1.0, 1.0, body_mass, body_mass]

        for side_label, markers, forces in zip(side_labels, marker_sets,
                                               force_sets):

            marker_array = self.raw_data[markers].values.copy()
            normalized_force_array = \
                self.raw_data[forces].values.copy() / body_mass

            # oct2py doesn't allow multiple outputs to be stored in a tuple
            # like python, so you have to output each variable
            # independently
            angles, velocities, moments, forces = \
                octave.leg2d(time, marker_array, normalized_force_array,
                             options)

            dynamics = angles, velocities, moments, forces

            fours = zip(dynamics, sign_labels, dynamic_labels,
                        scale_factors)

            for array, sign_label, dynamic_label, scale_factor in fours:

                if isinstance(sign_label, tuple):

                    # array is N x 6, (Fx, Fy) for each joint

                    a = array[:, :2], array[:, 2:4], array[:, 4:]

                    for joint_label, vectors in zip(joint_labels, a):

                        for slab, vector in zip(sign_label, vectors.T):

                            label = '.'.join([side_label, joint_label, slab,
                                              dynamic_label])

                            self.raw_data[label] = scale_factor * vector

                else:

                    for joint_label, vector in zip(joint_labels, array.T):

                        label = '.'.join([side_label, joint_label,
                                          sign_label, dynamic_label])

                        self.raw_data[label] = scale_factor * vector

        return self.raw_data

    def grf_landmarks(self, right_vertical_grf_col_name,
                      left_vertical_grf_col_name, **kwargs):
>>>>>>> 7ffa5edd
        """Returns the times at which heel strikes and toe offs happen in
        the raw data.

        Parameters
        ==========
        right_vertical_signal_column_name : string
            The name of the column in the raw data frame which corresponds
            to the right foot vertical ground reaction force.
        left_vertical_signal_column_name : string
            The name of the column in the raw data frame which corresponds
            to the left foot vertical ground reaction force.
        method: string {force|accel}
            Whether to use force plate data or accelerometer data to
            calculate landmarks

        Returns
        =======
        right_strikes : np.array
            All indices at which right_grfy is non-zero and it was 0 at the
            preceding time index.
        left_strikes : np.array
            Same as above, but for the left foot.
        right_offs : np.array
            All indices at which left_grfy is 0 and it was non-zero at the
            preceding time index.
        left_offs : np.array
            Same as above, but for the left foot.

        Notes
        =====
        This is a simple wrapper to gait_landmarks_from_grf and supports all
        the optional keyword arguments that it does.

        """

        def nearest_index(array, val):
            return np.abs(array - val).argmin()

        time = self.raw_data[time_col].values.astype(float)

        # Time range to consider.

        if max_time is None:
            self.max_idx = len(time)
        elif max_time > time[0]:
            self.max_idx = min(len(time), nearest_index(time, max_time))
        else:
            raise ValueError('max_time out of range.')

        if min_time is None:
            self.min_idx = 0
        elif min_time < time[-1]:
            self.min_idx = max(0, nearest_index(time, min_time))
        else:
            raise ValueError('min_time out of range.')


        if method == 'force':
            right_strikes, left_strikes, right_offs, left_offs = \
                gait_landmarks_from_grf(time[self.min_idx:self.max_idx],
                                        self.raw_data[right_vertical_signal_col_name].values[self.min_idx:self.max_idx],
                                        self.raw_data[left_vertical_signal_col_name].values[self.min_idx:self.max_idx],
                                        **kwargs)
        elif method == 'accel':
            right_strikes, left_strikes, right_offs, left_offs = \
                gait_landmarks_from_accel(time[self.min_idx:self.max_idx],
                                          self.raw_data[right_vertical_signal_col_name].values[self.min_idx:self.max_idx],
                                          self.raw_data[left_vertical_signal_col_name].values[self.min_idx:self.max_idx],
                                          **kwargs)
        else:
            raise ValueError('{} is not a valid method'.format(method))
            # raise ValueError('Must choose either \'force\' or \'accel\'.')

        right_strikes += self.min_idx
        left_strikes += self.min_idx
        right_offs += self.min_idx
        left_offs += self.min_idx

        self.strikes = {}
        self.offs = {}

        self.strikes['right'] = right_strikes
        self.strikes['left'] = left_strikes
        self.offs['right'] = right_offs
        self.offs['left'] = left_offs

        if do_plot:
            self.plot_landmarks(time, **kwargs)

        return right_strikes, left_strikes, right_offs, left_offs


    def plot_landmarks(self, time, col_names, side, event='both', **kwargs):
        """
        Creates a plot of the desired signal overlaid 
        Parameters
        ==========
        time : array_like, shape(n,)
            A monotonically increasing time array
        col_names : list of strings
            A variable number of strings naming the columns to plot
        side : {right|left}
        event : {heelstrikes|toeoffs|both}
    
        Returns
        =======
        """

    
        if len(col_names) == 0:
            raise ValueError('Please supply some column names to plot.')
            
        if side != 'right' and side != 'left':
            raise ValueError('Please indicate \'right\' or \'left\' side.')
    
        fig, axes = plt.subplots(len(col_names), sharex=True)
    
        fig.suptitle('Gait Events')
        
        ones = np.array([1, 1])
        
        for i, col_name in enumerate(col_names):
            try:
                ax = axes[i]
            except TypeError:
                ax = axes
                
            ax.plot(time[self.min_idx:self.max_idx], self.raw_data[col_name].values[self.min_idx:self.max_idx])
            
            if event == 'heelstrikes' or event == 'both':
                for strike in self.strikes[side]:
                    ax.plot(time[strike]*ones, ax.get_ylim(), 'r', label=side + ' heelstrikes')
            
            if event == 'toeoffs' or event == 'both':
                for off in self.offs[side]:
                    ax.plot(time[off]*ones, ax.get_ylim(), 'b', label=side + ' toeoffs')
    
            ax.set_ylabel(col_name)
        
        # draw only on the last axes
        ax.set_xlabel('Time [s]')

        return


    def plot_steps(self, *col_names, **kwargs):
        """Plots the steps.

        Parameters
        ==========
        col_names : string
            A variable number of strings naming the columns to plot.
        mean : boolean, optional
            If true the mean and standard deviation of the steps will be
            plotted.
        kwargs : key value pairs
            Any extra kwargs to pass to the matplotlib plot command.

        """

        if len(col_names) == 0:
            raise ValueError('Please supply some column names to plot.')

        try:
            mean = kwargs.pop('mean')
        except KeyError:
            mean = False

        fig, axes = plt.subplots(len(col_names), sharex=True)

        if mean is True:
            fig.suptitle('Mean and standard deviation of ' +
                         '{} steps.'.format(self.steps.shape[0]))
            mean_of_steps = self.steps.mean(axis='items')
            std_of_steps = self.steps.std(axis='items')
        else:
            fig.suptitle('Gait cycle for ' +
                         '{} steps.'.format(self.steps.shape[0]))

        for i, col_name in enumerate(col_names):
            try:
                ax = axes[i]
            except TypeError:
                ax = axes
            if mean is True:
                ax.fill_between(mean_of_steps.index.values.astype(float),
                                (mean_of_steps[col_name] -
                                    std_of_steps[col_name]).values,
                                (mean_of_steps[col_name] +
                                    std_of_steps[col_name]).values,
                                alpha=0.5)
                ax.plot(mean_of_steps.index.values.astype(float),
                        mean_of_steps[col_name].values, marker='o')
            else:
                for key, value in self.steps.iteritems():
                    ax.plot(value[col_name].index, value[col_name], **kwargs)

            ax.xaxis.set_major_formatter(_percent_formatter)

            ax.set_ylabel(col_name)

        # plot only on the last axes
        ax.set_xlabel('Time [s]')

        return axes

    def split_at(self, side, section='both', num_samples=None):
        """Forms a pandas.Panel which has an item for each step. The index
        of each step data frame will be a percentage of gait cycle.

        Parameters
        ==========
        side : string {right|left}
            Split with respect to the right or left side heel strikes and/or
            toe-offs.
        section : string {both|stance|swing}
            Whether to split around the stance phase, swing phase, or both.
        num_samples : integer
            If provided the time series in each step will be interpolated at
            values evenly spaced in time across the step.

        Returns
        =======
        steps : pandas.Panel

        """

        if section == 'stance':
            lead = self.strikes[side]
            trail = self.offs[side]
        elif section == 'swing':
            lead = self.offs[side]
            trail = self.strikes[side]
        elif section == 'both':
            lead = self.strikes[side]
            trail = self.strikes[side][1:]
        else:
            raise ValueError('{} is not a valid section name'.format(section))

        if lead[0] > trail[0]:
            trail = trail[1:]

        samples = []
        max_times = []
        for i, lead_val in enumerate(lead):
            try:
                step_slice = self.raw_data[lead_val:trail[i]]
            except IndexError:
                pass
            else:
                samples.append(len(step_slice))
                max_times.append(float(step_slice.index[-1]) -
                                 float(step_slice.index[0]))

        max_num_samples = min(samples)
        max_time = min(max_times)
        if num_samples is None:
            num_samples = max_num_samples
        # TODO: This percent should always be computed with respect to heel
        # strike next heel strike, i.e.:
        # stance: 0.0 to percent stance
        # swing: percent stance to 1.0
        # both: 0.0 to 1.0
        percent_gait = np.linspace(0.0, 1.0, num=num_samples)

        steps = {}
        for i, lead_val in enumerate(lead):
            try:
                # get the step and truncate it to minimum step length
                data_frame = \
                    self.raw_data[lead_val:trail[i]].iloc[:max_num_samples]
            except IndexError:
                pass
            else:
                # make a new time index starting from zero for each step
                new_index = data_frame.index.values.astype(float) - \
                    data_frame.index[0]
                data_frame.index = new_index
                # create a time vector index which has a specific number
                # of samples over the period of time, the max time needs
                sub_sample_index = np.linspace(0.0, max_time,
                                               num=num_samples)
                interpolated_data_frame = interpolate(data_frame,
                                                      sub_sample_index)
                # change the index to percent of gait cycle
                interpolated_data_frame.index = percent_gait
                steps[i] = interpolated_data_frame

        self.steps = pandas.Panel(steps)

        # TODO: compute speed (treadmill speed?), cadence (steps/second),
        # swing to stance, stride length for each step in a seperate data
        # frame with step number as the index

        return self.steps

    def time_derivative(self, col_names, new_col_names=None):
        """Numerically differentiates the specified columns with respect to
        the time index and adds the new columns to `self.raw_data`.

        Parameters
        ==========
        col_names : list of strings
            The column names for the time series which should be numerically
            time differentiated.
        new_col_names : list of strings, optional
            The desired new column name(s) for the time differentiated
            series. If None, then a default name of `Time derivative of
            <origin column name>` will be used.

        """

        if new_col_names is None:
            new_col_names = ['Time derivative of {}'.format(c) for c in
                             col_names]

        for col_name, new_col_name in zip(col_names, new_col_names):
            self.raw_data[new_col_name] = \
                process.derivative(self.raw_data.index.values.astype(float),
                                   self.raw_data[col_name],
                                   method='combination')


<<<<<<< HEAD
def gait_landmarks_from_grf(time, right_grf, left_grf, threshold=1e-5, **kwargs):
=======
def gait_landmarks_from_grf(time, right_grf, left_grf,
                            threshold=1e-5, do_plot=False, min_time=None,
                            max_time=None, num_steps_to_plot=None,
                            filter_frequency=None):
>>>>>>> 7ffa5edd
    """
    Obtain gait landmarks (right and left foot strike & toe-off) from ground
    reaction force (GRF) time series data.

    Parameters
    ----------
    time : array_like, shape(n,)
        A monotonically increasing time array.
    right_grf : array_like, shape(n,)
        The vertical component of GRF data for the right leg.
    left_grf : str, shape(n,)
        Same as above, but for the left leg.
    threshold : float, optional
        Below this value, the force is considered to be zero (and the
        corresponding foot is not touching the ground).
<<<<<<< HEAD
=======
    do_plot : bool, optional (default: False)
        Create plots of the detected gait landmarks on top of the vertical
        ground reaction forces.
    min_time : float, optional
        If set, only consider times greater than `min_time`.
    max_time : float, optional
        If set, only consider times greater than `max_time`.
    num_steps_to_plot : integer, optional, default=None
    filter_frequency : float, optional, default=None
        If a filter frequency is provided, in Hz, the right and left ground
        reaction forces will be filtered with a 2nd order low pass filter
        before the landmarks are identified. This method assumes that there
        is a constant (or close to constant) sample rate.
>>>>>>> 7ffa5edd

    Returns
    -------
    right_foot_strikes : np.array
        All times at which right_grfy is non-zero and it was 0 at the
        preceding time index.
    left_foot_strikes : np.array
        Same as above, but for the left foot.
    right_toe_offs : np.array
        All times at which left_grfy is 0 and it was non-zero at the
        preceding time index.
    left_toe_offs : np.array
        Same as above, but for the left foot.

    Notes
    -----
    Source modifed from:

    https://github.com/fitze/epimysium/blob/master/epimysium/postprocessing.py

    """
    # TODO : Have an option to low pass filter the grf signals first so that
    # there is less noise in the swing phase.

    # Helper functions
    # ----------------
    def zero(number):
        return abs(number) < threshold

    def birth_times(ordinate):
        births = list()
        for i in range(len(ordinate) - 1):
            # 'Skip' first value because we're going to peak back at previous
            # index.
            if zero(ordinate[i]) and (not zero(ordinate[i+1])):
                births.append(i + 1)
        return np.array(births)

    def death_times(ordinate):
        deaths = list()
        for i in range(len(ordinate) - 1):
            if (not zero(ordinate[i])) and zero(ordinate[i+1]):
                deaths.append(i + 1)
        return np.array(deaths)

<<<<<<< HEAD
=======
    def nearest_index(array, val):
        return np.abs(array - val).argmin()

    # Time range to consider.
    if max_time is None:
        max_idx = len(time)
    else:
        max_idx = nearest_index(time, max_time)

    if min_time is None:
        min_idx = 1
    else:
        min_idx = max(1, nearest_index(time, min_time))

    # If the ground reaction forces are very noisy, it may help to low pass
    # filter the signals before searching for the strikes and offs.

    if filter_frequency is not None:
        average_sample_rate = 1.0 / np.mean(np.diff(time))
        right_grf = process.butterworth(right_grf, filter_frequency,
                                        average_sample_rate)
        left_grf = process.butterworth(left_grf, filter_frequency,
                                       average_sample_rate)

    index_range = range(min_idx, max_idx)

>>>>>>> 7ffa5edd
    right_foot_strikes = birth_times(right_grf)
    left_foot_strikes = birth_times(left_grf)
    right_toe_offs = death_times(right_grf)
    left_toe_offs = death_times(left_grf)

    return right_foot_strikes, left_foot_strikes, right_toe_offs, left_toe_offs
    
def gait_landmarks_from_accel(time, right_accel, left_accel, threshold=0.33, **kwargs):
    """
    Obtain right and left foot strikes from the time series data of accelerometers placed on the heel.

    Parameters
    ==========
    time : array_like, shape(n,)
        A monotonically increasing time array.
    right_accel : array_like, shape(n,)
        The vertical component of accel data for the right foot.
    left_accel : str, shape(n,)
        Same as above, but for the left foot.
    threshold : float, between 0 and 1
        Increase if heelstrikes/toe-offs are falsly detected

    Returns
    =======
    right_foot_strikes : np.array
        All times at which a right foot heelstrike is determined
    left_foot_strikes : np.array
        Same as above, but for the left foot.
    right_toe_offs : np.array
        All times at which a right foot toeoff is determined
    left_toe_offs : np.array
        Same as above, but for the left foot.
    """
    
    sample_rate = 1.0 / (time[1] - time[0])
    
    # Helper functions
    # ----------------
    
    def filter(data):
        from scipy.signal import blackman, firwin, filtfilt
        
        a = np.array([1])
    
        # 10 Hz highpass
        n = 127; # filter order
        Wn = 10 / (sample_rate/2) # cut-off frequency
        window = blackman(n)
        b = firwin(n, Wn, window='blackman', pass_zero=False)
        data = filtfilt(b, a, data)
        
        data = abs(data) # rectify signal
        
        # 5 Hz lowpass
        Wn = 5 / (sample_rate/2)
        b = firwin(n, Wn, window='blackman')
        data = filtfilt(b, a, data)
        
        return data 
        
    def peak_detection(x):
        
        dx = process.derivative(time, x, method="combination")
        dx[dx > 0] = 1
        dx[dx < 0] = -1
        ddx = process.derivative(time, dx, method="combination")
        
        peaks = []
        for i, spike in enumerate(ddx < 0):
            if spike == True:
                peaks.append(i)
                
        peaks = peaks[::2]
        
        threshold_value = (max(x) - min(x))*threshold + min(x)
        
        peak_indices = []    
        for i in peaks:
            if x[i] > threshold_value:
                peak_indices.append(i)
        
        return peak_indices
    
    def determine_foot_event(foot_spikes):
        heelstrikes = []
        toeoffs = []
        
        spike_time_diff = np.diff(foot_spikes)
        
        for i, spike in enumerate(foot_spikes):
            if spike_time_diff[i] > spike_time_diff[i+1]:
                heelstrikes.append(spike)
            else:
                toeoffs.append(spike)
            if i == len(foot_spikes) - 3:
                if spike_time_diff[i] > spike_time_diff[i+1]:
                    toeoffs.append(foot_spikes[i+1])
                    heelstrikes.append(foot_spikes[i+2])
                else:
<<<<<<< HEAD
                    toeoffs.append(foot_spikes[i+2])
                    heelstrikes.append(foot_spikes[i+1])
                break
        
        return np.array(heelstrikes), np.array(toeoffs)
    
    # ----------------
    
    right_accel_filtered = filter(right_accel)
    right_spikes = peak_detection(right_accel_filtered)
    (right_foot_strikes, right_toe_offs) = \
        determine_foot_event(right_spikes)
    
    left_accel_filtered = filter(left_accel)
    left_spikes = peak_detection(left_accel_filtered)
    (left_foot_strikes, left_toe_offs) = \
        determine_foot_event(left_spikes)
        
=======
                    kwargs = dict()
                plt.plot(off * ones, ax.get_ylim(), 'b', **kwargs)

            if num_steps_to_plot is not None:
                try:
                    ax.set_xlim((ax.get_xlim()[0],
                                foot_strikes[num_steps_to_plot]))
                except IndexError:
                    raise IndexError('{} is not a valid number of steps to plot'.format(num_steps_to_plot))

        myplot(1, 'left foot', left_grf, left_foot_strikes, left_toe_offs)
        plt.legend(loc='best')

        myplot(2, 'right foot', right_grf, right_foot_strikes, right_toe_offs)

        plt.xlabel('time (s)')
        plt.show()

>>>>>>> 7ffa5edd
    return right_foot_strikes, left_foot_strikes, right_toe_offs, left_toe_offs<|MERGE_RESOLUTION|>--- conflicted
+++ resolved
@@ -9,10 +9,10 @@
 import matplotlib.pyplot as plt
 import pandas
 from dtk import process
-from oct2py import octave
+#from oct2py import octave
 
 # local
-from .utils import _percent_formatter
+#from .utils import _percent_formatter
 
 # debugging
 try:
@@ -132,12 +132,6 @@
 
         self.raw_data = data_frame
 
-<<<<<<< HEAD
-    def grf_landmarks(self, right_vertical_signal_col_name,
-                      left_vertical_signal_col_name, method='force',
-                      do_plot=False, time_col='D-Flow Time', min_time=None,
-                      max_time=None, **kwargs):
-=======
     def inverse_dynamics_2d(self, left_leg_markers, right_leg_markers,
                             left_leg_forces, right_leg_forces, body_mass,
                             low_pass_cutoff):
@@ -265,9 +259,11 @@
 
         return self.raw_data
 
-    def grf_landmarks(self, right_vertical_grf_col_name,
-                      left_vertical_grf_col_name, **kwargs):
->>>>>>> 7ffa5edd
+    def grf_landmarks(self, right_vertical_signal_col_name,
+                      left_vertical_signal_col_name, method='force',
+                      do_plot=False, time_col='D-Flow Time', min_time=None,
+                      max_time=None, **kwargs):
+
         """Returns the times at which heel strikes and toe offs happen in
         the raw data.
 
@@ -591,14 +587,10 @@
                                    method='combination')
 
 
-<<<<<<< HEAD
-def gait_landmarks_from_grf(time, right_grf, left_grf, threshold=1e-5, **kwargs):
-=======
 def gait_landmarks_from_grf(time, right_grf, left_grf,
                             threshold=1e-5, do_plot=False, min_time=None,
                             max_time=None, num_steps_to_plot=None,
-                            filter_frequency=None):
->>>>>>> 7ffa5edd
+                            filter_frequency=None, **kwargs):
     """
     Obtain gait landmarks (right and left foot strike & toe-off) from ground
     reaction force (GRF) time series data.
@@ -614,22 +606,11 @@
     threshold : float, optional
         Below this value, the force is considered to be zero (and the
         corresponding foot is not touching the ground).
-<<<<<<< HEAD
-=======
-    do_plot : bool, optional (default: False)
-        Create plots of the detected gait landmarks on top of the vertical
-        ground reaction forces.
-    min_time : float, optional
-        If set, only consider times greater than `min_time`.
-    max_time : float, optional
-        If set, only consider times greater than `max_time`.
-    num_steps_to_plot : integer, optional, default=None
     filter_frequency : float, optional, default=None
         If a filter frequency is provided, in Hz, the right and left ground
         reaction forces will be filtered with a 2nd order low pass filter
         before the landmarks are identified. This method assumes that there
         is a constant (or close to constant) sample rate.
->>>>>>> 7ffa5edd
 
     Returns
     -------
@@ -651,8 +632,6 @@
     https://github.com/fitze/epimysium/blob/master/epimysium/postprocessing.py
 
     """
-    # TODO : Have an option to low pass filter the grf signals first so that
-    # there is less noise in the swing phase.
 
     # Helper functions
     # ----------------
@@ -675,22 +654,6 @@
                 deaths.append(i + 1)
         return np.array(deaths)
 
-<<<<<<< HEAD
-=======
-    def nearest_index(array, val):
-        return np.abs(array - val).argmin()
-
-    # Time range to consider.
-    if max_time is None:
-        max_idx = len(time)
-    else:
-        max_idx = nearest_index(time, max_time)
-
-    if min_time is None:
-        min_idx = 1
-    else:
-        min_idx = max(1, nearest_index(time, min_time))
-
     # If the ground reaction forces are very noisy, it may help to low pass
     # filter the signals before searching for the strikes and offs.
 
@@ -701,9 +664,6 @@
         left_grf = process.butterworth(left_grf, filter_frequency,
                                        average_sample_rate)
 
-    index_range = range(min_idx, max_idx)
-
->>>>>>> 7ffa5edd
     right_foot_strikes = birth_times(right_grf)
     left_foot_strikes = birth_times(left_grf)
     right_toe_offs = death_times(right_grf)
@@ -738,7 +698,8 @@
         Same as above, but for the left foot.
     """
     
-    sample_rate = 1.0 / (time[1] - time[0])
+    # sample_rate = 1.0 / (time[1] - time[0])
+    sample_rate = 1.0 / np.mean(np.diff(time))
     
     # Helper functions
     # ----------------
@@ -803,7 +764,6 @@
                     toeoffs.append(foot_spikes[i+1])
                     heelstrikes.append(foot_spikes[i+2])
                 else:
-<<<<<<< HEAD
                     toeoffs.append(foot_spikes[i+2])
                     heelstrikes.append(foot_spikes[i+1])
                 break
@@ -822,24 +782,4 @@
     (left_foot_strikes, left_toe_offs) = \
         determine_foot_event(left_spikes)
         
-=======
-                    kwargs = dict()
-                plt.plot(off * ones, ax.get_ylim(), 'b', **kwargs)
-
-            if num_steps_to_plot is not None:
-                try:
-                    ax.set_xlim((ax.get_xlim()[0],
-                                foot_strikes[num_steps_to_plot]))
-                except IndexError:
-                    raise IndexError('{} is not a valid number of steps to plot'.format(num_steps_to_plot))
-
-        myplot(1, 'left foot', left_grf, left_foot_strikes, left_toe_offs)
-        plt.legend(loc='best')
-
-        myplot(2, 'right foot', right_grf, right_foot_strikes, right_toe_offs)
-
-        plt.xlabel('time (s)')
-        plt.show()
-
->>>>>>> 7ffa5edd
     return right_foot_strikes, left_foot_strikes, right_toe_offs, left_toe_offs