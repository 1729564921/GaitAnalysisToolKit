--- conflicted
+++ resolved
@@ -682,7 +682,6 @@
                               len(self.mocap_labels_with_hbm))
         assert non_hbm_i == range(len(self.mocap_labels_without_hbm))
 
-<<<<<<< HEAD
     #def test_analog_column_labels(self):
 
         #dflow_data = DFlowData(self.path_to_mocap_data_file)
@@ -695,7 +694,7 @@
         #assert == emg_lab
         #assert == accel_lab
         #assert anal_i == 
-=======
+
     def test_shift_delsys_signals(self):
         dflow_data = DFlowData(self.path_to_mocap_data_file)
         mocap_data_frame = dflow_data._load_mocap_data(ignore_hbm=True)
@@ -707,7 +706,6 @@
         testing.assert_allclose(shifted_mocap_data_frame['Channel13.Anlg'][:1990],
                                 np.sin(shifted_mocap_data_frame['TimeStamp'])[:1990],
                                 atol=1e-5, rtol=1e-5)
->>>>>>> 5489f5dd
 
     def test_identify_missing_markers(self):
         dflow_data = DFlowData(self.ath_to_mocap_data_file)
