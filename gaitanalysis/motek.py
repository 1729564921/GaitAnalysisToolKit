#!/usr/bin/env python
# -*- coding: utf-8 -*-

# standard library
import re
import os

# external libraries
import numpy as np
import pandas
from scipy.interpolate import InterpolatedUnivariateSpline
import yaml
from dtk import process
from oct2py import octave

# debugging
try:
    from IPython.core.debugger import Tracer
except ImportError:
    pass
else:
    set_trace = Tracer()


def markers_for_2D_inverse_dynamics(marker_set='lower'):
    """Returns lists of markers from the D-Flow human body model (lower or
    full), that should be used with leg2d.m.

    Parameters
    ----------
    marker_set : string, optional, default='lower'
        Specify either 'lower' or 'full' depending on which marker set you
        used.

    Returns
    -------
    left_marker_coords : list of strings, len(12)
        The Z and Y coordinates for the 6 left markers.
    right_marker_coords : list of strings, len(12)
        The Z and Y coordinates for the 6 right markers.
    left_forces : list of strings, len(3)
        The Z and Y ground reaction forces and the X ground reaction moment
        of the left leg.
    right_forces : list of strings, len(3)
        The Z and Y ground reaction forces and the X ground reaction moment
        of the left leg.

    Notes
    -----
    The are the correct markers to use in the 2D inverse dynamics
    calculations and in the correct order but the signs must be changed for
    the Z values when used:

    - The D-Flow X unit vector is equal to the leg2d Z unit vector.
    - The D-Flow Y unit vector is equal to the leg2d Y unit vector.
    - The D-FLow Z unit vector is equal to the leg2d -X unit vector.

    The forces and moments must be normalized by body mass before using with
    leg2d.m.

    """

    # NOTE : leg2D requires the shoulder marker, but we only have the
    # sternum and the xyphoid process available in the lower marker set.

    # Use the actual shoulder marker if available.
    if marker_set == 'lower':
        shoulder = 'STRN'
    elif marker_set == 'full':
        shoulder = 'SHO'

    six_markers = [shoulder, 'GTRO', 'LEK', 'LM', 'HEE', 'MT5']

    left_markers = ['L' + m if m != 'STRN' else m for m in six_markers]
    right_markers = ['R' + m if m != 'STRN' else m for m in six_markers]

    left_marker_coords = []
    right_marker_coords = []
    for ml, mr in zip(left_markers, right_markers):
        left_marker_coords.append(ml + '.PosZ')
        left_marker_coords.append(ml + '.PosY')
        right_marker_coords.append(mr + '.PosZ')
        right_marker_coords.append(mr + '.PosY')

    left_forces = ['FP1.ForZ', 'FP1.ForY', 'FP1.MomX']
    right_forces = ['FP2.ForZ', 'FP2.ForY', 'FP2.MomX']

    return left_marker_coords, right_marker_coords, left_forces, right_forces


class MissingMarkerIdentifier(object):

    marker_coordinate_suffixes = ['.Pos' + _c for _c in ['X', 'Y', 'Z']]

    constant_marker_tolerance = 1e-16

    def __init__(self, data_frame):
        """Instantiates the class with a data frame attribute.

        Parameters
        ----------
        data_frame : pandas.DataFrame, size(n, m)
            A data frame which contains at least some columns of marker
            position time histories. The marker time histories should
            contain periods of constant values. The column names should have
            one of three suffixes: `.PosX`, `.PosY`, or `.PosZ`.

        """

        self.data_frame = data_frame

    def identify(self, columns=None):
        """Returns the data frame in which all or the specified columns have
        had constant values replaced with NaN.

        Returns
        -------
        data_frame : pandas.DataFrame, size(n, m)
            The same data frame which was supplied with constant values
            replaced with NaN.
        columns : list of strings, optional, default=None
            The specific list of columns in the data frame that should be
            analyzed. This is typically a list of all marker columns.

        Notes
        -----
        D-Flow replaces missing marker values with the last available
        measurement in time. This method is used to properly replace them
        with a unique identifier, NaN. If two adjacent measurements in time
        were actually the same value, then this method will replace the
        subsequent ones with NaNs, and is not correct, but the likelihood of
        this happening is low.

        """
        if columns is None:
            columns = self.data_frame.columns

        self.columns = columns

        for col in columns:
            if not any(col.endswith(suffix) for suffix in
                       self.marker_coordinate_suffixes):
                raise ValueError('Please pass in a list of only marker columns. ' +
                                 'The columns should have .Pos[XYZ] as a suffixes.')

        # A list of unique markers in the data set (i.e. without the
        # suffixes).
        unique_marker_names = list(set([c.split('.')[0] for c in columns]))

        # Create a boolean array that labels all constant values (wrt to
        # tolerance) as True.
        are_constant = (self.data_frame[columns].diff().abs() <
                        self.constant_marker_tolerance)

        # Now make sure that the marker is constant in all three coordinates
        # before setting it to NaN.
        for marker in unique_marker_names:
            single_marker_cols = [marker + pos for pos in
                                  self.marker_coordinate_suffixes]
            for col in single_marker_cols:
                are_constant[col] = \
                    are_constant[single_marker_cols].all(axis=1)

        self.data_frame[are_constant] = np.nan

        return self.data_frame

    def statistics(self):
        """Returns a data frame containing the number of missing samples and
        maximum number of consecutive missing samples for each column."""

        # TODO : Maybe just move this into
        # DFlowData.missing_marker_statistics and make this class a
        # function.

        # TODO : This would be nicer if it gave length of each gap for each
        # marker. Then you could count the number of gaps, find the max gap,
        # and total the missing samples easily. The np.diff(index) - 1 gives
        # length of each gap.

        try:
            self.columns
        except AttributeError:
            raise StandardError("You must run the `identify()` method " +
                                "before computing the statistics.")

        df = self.data_frame[self.columns]

        number_nan = len(df) - df.count()

        not_missing = df.unstack().dropna()
        max_missing = []
        for col in df.columns:
            index = not_missing[col].index.values
            max_missing.append(np.max(np.diff(index)) - 1)

        max_missing = pandas.Series(max_missing, index=df.columns)

        return pandas.DataFrame([number_nan, max_missing],
                                index=['# NA', 'Largest Gap']).T


def spline_interpolate_over_missing(data_frame, abscissa_column, order=1,
                                    columns=None):
    """Returns the data frame with all missing values replaced by some
    interpolated or extrapolated values derived from a spline.

    Parameters
    ----------
    data_frame : pandas.DataFrame
        A data frame which contains a column for the abscissa and other
        columns which may or may not have missing values, i.e. NaN.
    abscissa_column : string
        The column name which represents the abscissa.
    order : integer, optional, default=1
        The order of the spline. Can be 1 through 5 for linear through
        quintic splines. The default is a linear spline. See documentation
        for scipy.interpolate.InterpolatedUnivariateSpline.
    columns : list of strings, optional, default=None
        If only a particular set of columns need interpolation, they can be
        specified here.

    Returns
    -------
    data_frame : pandas.DataFrame
        The same data frame passed in with all NaNs in the specified columns
        replaced with interpolated or extrapolated values.

    """

    # Pandas 0.13.0 will have all the SciPy interpolation functions built
    # in. But for now, we've got to do this manually.

    # TODO : DataFrame.apply() might clean this code up.

    if columns is None:
        columns = list(data_frame.columns)

    try:
        columns.remove(abscissa_column)
    except ValueError:
        pass

    for column in columns:
        time_series = data_frame[column]
        is_null = time_series.isnull()
        if any(is_null):
            time = data_frame[abscissa_column]
            without_na = time_series.dropna().values
            time_at_valid = time[time_series.notnull()].values
            interpolate = InterpolatedUnivariateSpline(time_at_valid,
                                                       without_na, k=order)
            interpolated_values = interpolate(time[is_null].values)
            data_frame[column][is_null] = interpolated_values

    return data_frame


def low_pass_filter(data_frame, columns, cutoff, sample_rate):
    """Returns the data frame with indicated columns filtered with a low
    pass second order forward/backward Butterworth filter.

    Parameters
    ----------
    data_frame : pandas.DataFrame
        A data frame with time series columns.
    columns : sequence of strings
        The columns that should be filtered.
    cutoff : float
        The low pass cutoff frequency in Hz.
    sample_rate : float
        The sample rate of the time series in Hz.

    Returns
    -------
    data_frame : pandas.DataFrame
        The same data frame which was passed in with the specified columns
        replaced by filtered versions.

    """

    data_frame[columns] = process.butterworth(data_frame[columns].values,
                                              cutoff, sample_rate, axis=0)
    return data_frame


class DFlowData(object):
    """A class to store and manipulate the data outputs from Motek Medical's
    D-Flow software."""

    marker_coordinate_suffixes = ['.Pos' + _c for _c in ['X', 'Y', 'Z']]
    marker_coordinate_regex = '.*\.Pos[XYZ]$'
<<<<<<< HEAD
    # In the motek output file there is a space preceding only these two
    # column names: ' L_Psoas' ' R_Psoas'
    hbm_column_regexes = ['^\s?[LR]_.*', '.*\.Mom$', '.*\.Ang$', '.*\.Pow$']
    analog_channel_regex = '^Channel[0-9]+\.Anlg$' 
    # TODO: There are also .Rot[XYZ] and .COM.X values. Need to determine
    # what they are.
=======

    hbm_column_regexes = ['^[LR]_.*', '.*\.Mom$', '.*\.Ang$', '.*\.Pow$',
                          '.*\.COM.[XYZ]$']

>>>>>>> 7ffa5edd
    force_plate_names = ['FP1', 'FP2']  # FP1 : left, FP2 : right
    force_plate_suffix = [_suffix_beg + _end for _end in ['X', 'Y', 'Z'] for
                          _suffix_beg in ['.For', '.Mom', '.Cop']]
    # TODO : Check if this is correct.
    force_plate_regex = '^FP[12]\.[For|Mom|Cop][XYZ]$'

    # TODO: There are surely more segment names for the full body. Need to
    # get those.
    dflow_segments = ['pelvis', 'thorax', 'spine', 'pelvislegs', 'lfemur',
                      'ltibia', 'lfoot', 'toes', 'rfemur', 'rtibia',
                      'rfoot', 'rtoes']

    rotation_suffixes = ['.Rot' + c for c in ['X', 'Y', 'Z']]
    segment_labels = [_segment + _suffix for _segment in dflow_segments for
                      _suffix in marker_coordinate_suffixes +
                      rotation_suffixes]

    # TODO: These should be stored in the meta data for each trial because
    # the names could theorectically change, as they are selected by the
    # user. They are used to express the forces in the global reference
    # frame.
    treadmill_markers = ['ROT_REF.PosX', 'ROT_REF.PosY', 'ROT_REF.PosZ',
                         'ROT_C1.PosX', 'ROT_C1.PosY', 'ROT_C1.PosZ',
                         'ROT_C2.PosX', 'ROT_C2.PosY', 'ROT_C2.PosZ',
                         'ROT_C3.PosX', 'ROT_C3.PosY', 'ROT_C3.PosZ',
                         'ROT_C4.PosX', 'ROT_C4.PosY', 'ROT_C4.PosZ']

    cortex_sample_rate = 100  # Hz
    constant_marker_tolerance = 1e-16  # meters
    low_pass_cutoff = 6.0  # Hz
    delsys_time_delay = 0.096  # seconds
    hbm_na = ['0.000000', '-0.000000']

    def __init__(self, mocap_tsv_path=None, record_tsv_path=None,
                 meta_yml_path=None):
        """Sets the data file paths, loads the meta data, if present, and
        generates lists of the columns in the mocap and record files.

        Parameters
        ----------
        mocap_tsv_path : string, optional, default=None
            The path to a tab delimited file generated from D-Flow's mocap
            module.
        record_tsv_path : string, optional, default=None
            The path to a tab delimited file generated from D-Flow's record
            module.
        meta_yml_path : string, optional, default=None
            The path to a yaml file.

        Notes
        -----
        You must supply at least either a mocap or record file. If you
        supply both, they should be from the same run. The meta data file is
        always optional, but without it some class methods or options will
        be disabled.

        """

        # TODO : Support passing only a meta data file or directory with a
        # meta data file, so long at the metadata file has all the files
        # specified in it.

        if mocap_tsv_path is None and record_tsv_path is None:
            raise ValueError("You must supply at least a D-Flow mocap file "
                             + "or a D-Flow record file.")

        self.mocap_tsv_path = mocap_tsv_path
        self.record_tsv_path = record_tsv_path
        self.meta_yml_path = meta_yml_path

        if self.meta_yml_path is not None:
            self.meta = self._parse_meta_data_file()

        if self.mocap_tsv_path is not None:

            self.mocap_column_labels = self._mocap_column_labels()

            self.marker_column_labels = \
                self._marker_column_labels(self.mocap_column_labels)

            (self.hbm_column_labels, self.hbm_column_indices,
             self.non_hbm_column_indices) = \
                self._hbm_column_labels(self.mocap_column_labels)

            (self.analog_column_labels, self.analog_column_indices) = self._analog_column_labels(self.mocap_column_labels)

    def _parse_meta_data_file(self):
        """Returns a dictionary containing the meta data stored in the
        optional meta data file."""

        with open(self.meta_yml_path, 'r') as f:
            meta = yaml.load(f)

        return meta

    def _compensation_needed(self):
        """Returns true if the meta data includes:

           'trial: stationary-platform: False'

        """

        # TODO : This looks ridiculous, I must be doing something wrong
        # here.

        if self.meta_yml_path is not None:
            try:
                if self.meta['trial']['stationary-platform'] is False:
                    return True
                else:
                    return False
            except KeyError:
                return False
        else:
            return False

    def _store_compensation_data_path(self):
        """Stores the path to the compensation data file.

        Notes
        -----

        The meta data yaml file must include a relative file path to a mocap
        file that contains time series data appropriate for computing the
        force inertial and rotational compensations. The yaml declaration
        should look like this example:

        files:
            mocap: mocap-378.txt
            record: record-378.txt
            meta: meta-378.yml
            compensation: ../path/to/mocap/file.txt

        """

        trial_directory = os.path.split(self.mocap_tsv_path or
                                        self.record_tsv_path)[0]

        try:
            relative_path_to_unloaded_mocap_file = \
                self.meta['trial']['files']['compensation']
        except KeyError:
            raise Exception('You must include relative file path to the ' +
                            'compensation file in {}.'.format(self.meta_yml_path))
        except AttributeError:  # no meta
            raise Exception('You must include a meta data file with a ' +
                            'relative file path to the compensation file.')
        else:
            self.compensation_tsv_path = \
                os.path.join(trial_directory,
                             relative_path_to_unloaded_mocap_file)

    def _load_compensation_data(self):
        """Returns a data frame which includes the treadmill forces/moments,
        and the accelerometer signals as time series with respect to the
        D-Flow time stamp."""

        force_labels = \
            self._force_column_labels(without_center_of_pressure=True)
        accel_labels = self._delsys_column_labels()[1]
        necessary_columns = ['TimeStamp'] + force_labels + accel_labels

        all_columns = self._header_labels(self.compensation_tsv_path)
        indices = []
        for i, label in enumerate(all_columns):
            if label in necessary_columns:
                indices.append(i)

        return pandas.read_csv(self.compensation_tsv_path, delimiter='\t',
                               usecols=indices)

    def _clean_compensation_data(self, data_frame):
        """Returns a the data frame with Delsys signals shifted and all
        signals low pass filtered.

        Parameters
        ----------
        data_frame : pandas.DataFrame
            This data frame should contain only the columns needed for the
            compensation calculations: accelerometers and forces/moments.

        Returns
        -------
        data_frame : pandas.DataFrame
            The cleaned compensation data.

        """

        data_frame = self._shift_delsys_signals(data_frame)

        columns = list(data_frame.columns)
        columns.remove('TimeStamp')

        data_frame = low_pass_filter(data_frame, columns,
                                     self.low_pass_cutoff,
                                     self.cortex_sample_rate)

        return data_frame

    def _shift_delsys_signals(self, data_frame, time_col='TimeStamp'):
        """Returns a data frame in which the  Delsys columns are linearly
        interpolated (and extrapolated) at the time they were actually
        measured."""

        delsys_time = data_frame[time_col] - self.delsys_time_delay
        emg_labels, accel_labels = self._delsys_column_labels()
        delsys_labels = emg_labels + accel_labels

        for delsys_label in set(data_frame.columns).intersection(delsys_labels):
            interpolate = InterpolatedUnivariateSpline(data_frame[time_col],
                                                       data_frame[delsys_label],
                                                       k=1)
            data_frame[delsys_label] = interpolate(delsys_time)

        return data_frame

    @staticmethod
    def _header_labels(path_to_file, delimiter='\t'):
        """Returns a list of labels from the header, i.e. the first line of
        a delimited text file.

        Parameters
        ----------
        path_to_file : string
            Path to the delimited text file with a header on the first line.
        delimiter : string, optional, default='\t'
            The delimiter used in the file.

        Returns
        -------
        header_labels : list of strings
            A list of the headers in order as included from the file.

        """

        with open(path_to_file, 'r') as f:
            header_labels = f.readline().strip().split(delimiter)

        return header_labels

    def _mocap_column_labels(self):
        """Returns a list of strings containing the motion capture file's
<<<<<<< HEAD
        column labels.  The list is in the same order as in the mocap tsv
=======
        column labels. The list is in the same order as in the mocap tsv
>>>>>>> 7ffa5edd
        file."""

        return self._header_labels(self.mocap_tsv_path)

    def _marker_column_labels(self, labels):
        """Returns a list of column labels that correpsond to markers, i.e.
        ones that end in '.PosX', '.PosY', or '.PosZ', given a master list.

        Parameters
        ----------
        labels : list of strings
            This should be a superset of column labels, some of which may be
            marker column labels.

        Returns
        -------
        marker_labels : list of strings
            The labels of columns of marker time series in the order found
            in `labels`.

        """

        reg_exp = re.compile(self.marker_coordinate_regex)

        marker_labels = []
        for i, label in enumerate(labels):
            if reg_exp.match(label) and label not in self.segment_labels:
                marker_labels.append(label)

        return marker_labels

    def _hbm_column_labels(self, labels):
        """Returns a list of human body model column labels, the indices of
        the labels, and the indices of the non-hbm labels in relation to the
        rest of the header.

        Parameters
        ----------
        labels : list of strings
            This should be a superset of column labels, some of which may be
            human body model results.

        Returns
        -------
        hbm_labels : list of strings
            The labels of columns of HBM data time series in the order found
            in `labels`.
        hbm_indices : list of integers
            The indices of the HBM columns with respect to the indices of
            `labels`.
        non_hbm_indices : list of integers
            The indices of the non-HBM columns with respect to the indices
            of `labels`.

        """

        hbm_labels = []
        hbm_indices = []
        non_hbm_indices = []

        reg_exps = [re.compile(regex) for regex in self.hbm_column_regexes]

        for i, label in enumerate(labels):
            if any(exp.match(label) for exp in reg_exps):
                hbm_indices.append(i)
                hbm_labels.append(label)
            else:
                non_hbm_indices.append(i)

        return hbm_labels, hbm_indices, non_hbm_indices

<<<<<<< HEAD
    def _analog_column_labels(self, labels):
        """Returns a list of analog channel column labels and the indices of
        the labels.

        Parameters
        ----------
        labels : list of strings
            This should be a superset of column labels, some of which may be
            human body model results.

        Returns
        -------
        analog_labels : list of strings
            The labels of analog channels in the order found
            in `labels`.
        analog_indices : list of integers
            The indices of the analog columns with respect to the indices of
            `labels`.
        """

        analog_labels = []
        analog_indices = []

        reg_exp = re.compile(self.analog_channel_regex)

        for i, label in enumerate(labels):
            if reg_exp.match(label):
                analog_labels.append(label)
                analog_indices.append(i)
        
        if self.meta_yml_path is not None:
            if 'analog-channel-map' in self.meta['trial']:
                channel_dictionary = self.meta['trial']['analog-channel-map']
                for i,channel in enumerate(analog_labels):
                    if channel in channel_dictionary:   
                        analog_labels[i] = channel_dictionary[channel]

        return analog_labels, analog_indices

    def _identify_missing_markers(self, data_frame):
        """Returns the data frame in which all marker columns (ends with
        '.PosX', '.PosY', '.PosZ') have had constant marker values replaced
        with NaN."""
=======
    def _force_column_labels(self, without_center_of_pressure=False):
        """Returns a list of force column labels.
>>>>>>> 7ffa5edd

        Parameters
        ----------
        without_center_of_pressure: boolean, optional, default=False
            If true, the center of pressure labels will not be included in
            the list.

        Returns
        -------
        labels : list of strings
            A list of the force plate related signals.

        """

        if without_center_of_pressure is True:
            f = lambda suffix: 'Cop' in suffix
        else:
            f = lambda suffix: True

        return [side + suffix for side in self.force_plate_names for suffix
                in self.force_plate_suffix if not f(suffix)]

    def _delsys_column_labels(self):
        """Returns the default EMG and Accelerometer column labels in which
        the Delsys system is connected."""

        # TODO : The accelerometer names should come from the meta data and
        # not be hard coded here.

        number_delsys_sensors = 16

        emg_analog_numbers = [4 * n + 13 for n in
                              range(number_delsys_sensors)]

        accel_analog_numbers = [4 * n + m + 14 for n in
                                range(number_delsys_sensors) for m in
                                range(3)]

        emg_column_labels = ['Channel{}.Anlg'.format(4 * n + 13) for n in
                             range(number_delsys_sensors)]

        accel_column_labels = ['Channel{}.Anlg'.format(4 * n + m + 14) for n
                               in range(number_delsys_sensors) for m in
                               range(3)]

        return emg_column_labels, accel_column_labels

    def _identify_missing_markers(self, data_frame):
        """Returns the data frame in which all marker columns have had
        constant marker values replaced with NaN.

        Parameters
        ----------
        data_frame : pandas.DataFrame, size(n, m)
            A data frame which contains columns of marker position time
            histories. The marker time histories may contain periods of
            constant values.

        Returns
        -------
        data_frame : pandas.DataFrame, size(n, m)
            The same data frame which was supplied expect that constant
            values in the marker columns have been replaced with NaN.

        Notes
        -----
        D-Flow replaces missing marker values with the last available
        measurement in time. This method is used to properly replace them
        with a unique idnetifier, NaN. If two adjacent measurements in time
        were actually the same value, then this method will replace the
        subsequent ones with NaNs, and is not correct, but the likelihood of
        this happening is low.

        """

        # For each marker column we need to identify the constants values
        # and replace with NaN, only if the values are constant in all
        # coordinates of a marker.

        identifier = MissingMarkerIdentifier(data_frame)
        data_frame = identifier.identify(columns=self.marker_column_labels)

        return data_frame

    def _generate_cortex_time_stamp(self, data_frame):
        """Returns the data frame with a new index based on the constant
        sample rate from Cortex."""

        # It doesn't seem that cortex frames are ever dropped (i.e. missing
        # frame number in the sequence). But if that is ever the case, this
        # function needs to be modified to deal with that and to generate
        # the new time stamp with the frame number column instead of a
        # generic call to the time_vector function.

        self.cortex_num_samples = len(data_frame)
        self.cortex_time = process.time_vector(self.cortex_num_samples,
                                               self.cortex_sample_rate)
        data_frame['Cortex Time'] = self.cortex_time
        data_frame['D-Flow Time'] = data_frame['TimeStamp']

        return data_frame

    def _interpolate_missing_markers(self, data_frame, time_col="TimeStamp",
                                     order=1):
        """Returns the data frame with all missing markers replaced by some
        interpolated value."""

        data_frame = \
            spline_interpolate_over_missing(data_frame, time_col,
                                            order=order,
                                            columns=self.marker_column_labels)

        return data_frame

    def _load_mocap_data(self, ignore_hbm=False, id_hbm_na=False, rename_analog_channels=True):
        """Returns a data frame generated from the tsv mocap file.

        Parameters
        ----------
        ignore_hbm : boolean, optional, default=False
            If true, the columns associated with D-Flow's real time human
            body model computations will not be loaded.
        id_hbm_na : boolean, optional, default=False
            If true and `ignore_hbm` is false, then the HBM columns will be
            loaded with all '0.000000' and '-0.000000' strings in the HBM
            columns replaced with NaN.

        Returns
        -------
        data_frame : pandas.DataFrame

        """

        if ignore_hbm is True:
            data_frame = pandas.read_csv(self.mocap_tsv_path, delimiter='\t',
                                   usecols=self.non_hbm_column_indices)
        else:
            if id_hbm_na is True:
                hbm_na_values = {k: self.hbm_na for k in
                                 self.hbm_column_labels}
                data_frame = pandas.read_csv(self.mocap_tsv_path, delimiter='\t',
                                       na_values=hbm_na_values)
            else:
                data_frame =  pandas.read_csv(self.mocap_tsv_path, delimiter='\t')

        if rename_analog_channels is True:
            data_frame.rename(columns=self.meta['trial']['analog-channel-map'], inplace=True)

        return data_frame
        

    def missing_value_statistics(self, data_frame):
        """Returns a report of missing values in the data frame."""

        identifier = MissingMarkerIdentifier(data_frame)
        identifier._identified = True

        return identifier.statistics()

    def _extract_events_from_record_file(self):
        """Returns a dictionary of events and times. The event names will be
        the default A-F which is output by D-Flow unless you specify unique
        names in the meta data file. If there are no events in the record
        file, this will return nothing."""

        f = open(self.record_tsv_path, 'r')
        filecontents = f.readlines()
        f.close()

        end = filecontents[-6]
        end_value = end.split()
        end_value1 = end_value[0]
        end_time = float(end_value1)

        if 'EVENT' in ''.join(filecontents):
            event_time1 = []
            event_labels = []
            for i in range(len(filecontents)):
                if 'COUNT' in filecontents[i]:
                    event_labels.append(filecontents[i].split(' ')[2])
                    event = filecontents[i - 2]
                    event_data = event.split()
                    event_time1.append(float(event_data[0]))
        else:
            return

        event_time1.append(end_time)
        self.events = {}

        for i, label in enumerate(event_labels):
            self.events[label] = (event_time1[i], event_time1[i + 1])

        if self.meta_yml_path is not None:
            if 'events' in self.meta['trial']:
                new_events = {}
                event_dictionary = self.meta['trial']['events']
                for key, value in event_dictionary.items():
                    new_events[value] = self.events[key]
                self.events = new_events

    def _load_record_data(self):
        """Returns a data frame containing the data from the record
        module."""

        # The record module file is tab delimited and may have events
        # interspersed in between the rows which are commenting out by
        # hashes. We must dropna to remove commented lines from the
        # resutling data frame, only if all values in a row are NA. The
        # comment keyword argument only ingores comments at the end of each
        # line, not comments that take up an entire line, it is acutally
        # probably not even needed in this case.
        return pandas.read_csv(self.record_tsv_path, delimiter='\t',
                               comment='#').dropna(how='all').reset_index(drop=True)

    def _resample_record_data(self, data_frame):
        """Resamples the raw data from the record file at the sample rate of
        the mocap file."""

        # The 'TimeStamp' column in the mocap data is the time at which
        # D-Flow recieves the Cortex data. Each of which corresponds to a
        # Cortex time stamp. The 'Time' column from the record module is the
        # D-Flow time which corresponds to the D-Flow variable frame rate.
        # The purpose of this code is to find interpolated values from each
        # column in the record data at the Cortex time stamp.

        # Combine the D-Flow times from each data frame and sort them.
        all_times = np.hstack((data_frame['Time'],
                               self.mocap_data['TimeStamp']))
        all_times_sort_indices = np.argsort(all_times)

        # Create a dictionary which has each column from the record data
        # frame, but NaNs in the rows corresponding to the mocap 'TimeStamp'
        # in all columns but the new 'Time' column.
        total = {}
        for label, series in data_frame.iteritems():
            all_values = np.hstack((series, np.nan *
                                    np.ones(len(self.mocap_data))))
            total[label] = all_values[all_times_sort_indices]
        total['Time'] = np.sort(all_times)
        total = pandas.DataFrame(total)

        def linear_time_interpolate(series):
            # Note : scipy.interpolate.interp1d does not extrapolate, so it
            # failed here, but the general spline class does extropolate so
            # the following seems to work.
            f = InterpolatedUnivariateSpline(data_frame['Time'].values,
                                             series[series.notnull()].values,
                                             k=1)
            return f(self.mocap_data['TimeStamp'])

        new_record = {}
        for label, series in total.iteritems():
            if label != 'Time':
                new_record[label] = linear_time_interpolate(series)
        new_record['Time'] = self.cortex_time

        return pandas.DataFrame(new_record)

<<<<<<< HEAD
    def _(self, data_frame):
        """
        There is a time delay between accelerometer and force plate signals.
        Assuming the accelerometer signals are delayed 72ms
        """
        def nearest_index(array, val):
            return np.abs(array - val).argmin()

        delay_time = .072
        data_frame['D-Flow Time'][0] + delay_time

        delay_index = nearest_index(data_frame['D-Flow Time'][0].values,
                                    data_frame['D-Flow Time'][0].values + delay_time)

        for channel in dataframe.columns:
            if ('Acc' in channel) or ('EMG' in channel):
                dataframe[channel] = dataframe[channel].shift(delay_index)

        return

    def _compensate_forces(self):
=======
    def _compensate_forces(self, calibration_data_frame, data_frame):
>>>>>>> 7ffa5edd
        """Computes the forces and moments which are due to the lateral and
        pitching motions of the treadmill and subtracts them from the
        measured forces and moments based on linear acceleration
        measurements of the treadmill."""
        """Re-expresses the forces and moments measured by the treadmill to
        the earth inertial reference frame."""

        # If you accelerate the treadmill there will be forces and moments
        # measured by the force plates that simply come from the motion.
        # When external loads are applied to the force plates, you must
        # subtract these inertial forces from the measured forces to get
        # correct estimates of the body fixed externally applied forces.

        # The markers are measured with respect to the camera's inertial
        # reference frame, earth, but the treadmill forces are measured with
        # respect to the treadmill's laterally and rotationaly moving
        # reference frame. We need both to be expressed in the same inertial
        # reference frame for ease of future computations.
<<<<<<< HEAD
        # TODO : Implement this.
        raise NotImplementedError()

    def _inverse_dynamics(self):
        """Returns a data frame with joint angles, rates, and torques based
        on the measured marker positions and force plate forces."""
        # TODO : Add some method of generating joint angles, rates, and
        # torques. Note that if the treadmill is in motion (laterally,
        # pitch), then one must compensate for the interial forces and deal
        # with reexpressing in the treadmill reference frame before
        # computing the inverse dynamics.
        raise NotImplementedError()

    def _calibrate_accel_data(self, data_frame, y1=0, y2=9.81):
        """Two-point calibration of accelerometer signals.
        Converts from voltage to meters/second^2
        Assuming a triaxial accelerometer
        (xyz)
        -----
        (001)
        (100)
        (010)
        """

        accel_channels = []
        for i,channel in enumerate(self.analog_column_labels):
            if 'Acc' in channel:
                accel_channels.append(self.analog_column_labels[i])        

        cal = pandas.read_csv(self.meta['trial']['files']['accel-calibration'])

        cal = cal.drop('Time', 1)

        if len(accel_channels) != cal.shape[1]:
            raise ValueError("Calibration file doesn't match mocap data.")

        def twopointcalibration(x, x1, x2):
            m = (y2-y1)/(x2-x1)
            return m*(x-x1)+y1

        for i in range(0, len(accel_channels),3):
            x1 = cal.icol(i)[0]; x2 = cal.icol(i)[1]
            data_frame[accel_channels[i]] = twopointcalibration(data_frame[accel_channels[i]], x1, x2)

        for i in range(1, len(accel_channels),3):
            x1 = cal.icol(i)[0]; x2 = cal.icol(i)[2]
            data_frame[accel_channels[i]] = twopointcalibration(data_frame[accel_channels[i]], x1, x2)

        for i in range(2, len(accel_channels),3):
            x1 = cal.icol(i)[1]; x2 = cal.icol(i)[0]
            data_frame[accel_channels[i]] = twopointcalibration(data_frame[accel_channels[i]], x1, x2)

        return data_frame

    def clean_data(self):
        """Loads and processes the data."""

        if self.mocap_tsv_path is not None:
            raw_mocap_data_frame = self._load_mocap_data(ignore_hbm=False)
            mocap_data_frame = self._calibrate_accel_data(raw_mocap_data_frame)
            mocap_data_frame = self._identify_missing_markers(raw_mocap_data_frame)
            mocap_data_frame = \
                self._generate_cortex_time_stamp(mocap_data_frame)
=======

        mfile = os.path.abspath(os.path.join(os.path.split(__file__)[0],
                                             '..', 'Octave-Matlab-Codes',
                                             'Inertial-Compensation'))
        octave.addpath(mfile)

        forces = ['FP1.ForX', 'FP1.ForY', 'FP1.ForZ', 'FP1.MomX',
                  'FP1.MomY', 'FP1.MomZ', 'FP2.ForX', 'FP2.ForY',
                  'FP2.ForZ', 'FP2.MomX', 'FP2.MomY', 'FP2.MomZ']

        # First four accelerometers.
        accelerometers = self._delsys_column_labels()[1][:4 * 3]

        compensated_forces = \
            octave.inertial_compensation(calibration_data_frame[forces].values,
                                         calibration_data_frame[accelerometers].values,
                                         data_frame[self.treadmill_markers].values,
                                         data_frame[forces].values,
                                         data_frame[accelerometers].values)

        data_frame[forces] = compensated_forces

        return data_frame

    def _compensate(self, mocap_data_frame, markers_missing=False):
        """Returns the data frame with the forces compensated.

        Parameters
        ----------
        mocap_data_frame : pandas.DataFrame
            A data frame that contains the force plate forces and moments to
            be compensated, along with the measurements of the markers and
            accelerometers that were attached to the treadmill.
        markers_missing : pandas.DataFrame
            If the treadmill markers have missing markers, this should be
            true so that they are fixed before the compensation.

        Returns
        -------
        mocap

        Notes
        -----

        This method does the following:

        1. Pulls the compensation file path from meta data.
        2. Loads the compensation file (only the necessary columns).
        3. Identifies the missing markers in the compensation file and
           interpolates to fill them.
        4. Shifts the Delsys signals to correct time.
        5. Filter the forces, accelerometer, and treadmill markers at 6 hz low pass.
        6. Compute the compensated forces (apply inertial compensation and express
            in global reference frame)
        7. Replace the force/moment measurements in the mocap data file with the
            compensated forces/moments.

        """
        if self._compensation_needed() is True:

            self._store_compensation_data_path()

            unloaded_trial = self._load_compensation_data()

            unloaded_trial = self._clean_compensation_data(unloaded_trial)

            if markers_missing is True:
                identifier = MissingMarkerIdentifier(mocap_data_frame)
                mocap_data_frame = \
                    identifier.identify(columns=self.treadmill_markers)

            spline_interpolate_over_missing(mocap_data_frame, 'TimeStamp',
                                            columns=self.treadmill_markers)

            return self._compensate_forces(unloaded_trial, mocap_data_frame)
        else:
            return mocap_data_frame

    def clean_data(self, interpolate_markers=False):
        """Returns the processed, "cleaned", data.

        Parameters
        ----------
        interpolate_markers : boolean, optional, default=False
            If true the missing markers will be interpolated. Note that if
            force compensation is needed, the treadmill missing markers will
            always be fixed.

        Notes
        -----

        1. Loads the mocap and record modules into Pandas ``DataFrame``\s.
        2. Shifts the Delsys signals in the mocap module data to accomodate
           for the wireless time delay, ~96ms.
        3. Identifies the missing values in the mocap marker data and
           replaces with NaN.
        4. Returns statistics on how many missing values in the marker time
           series are present, the max consecutive missing values, etc.
        5. Optionally, interpolates the missing marker values and replaces them with
           interpolated estimates.
        6. Compensates the force measurments for the motion of the treadmill
           base, if needed.

            1. Pulls the compensation file path from meta data.
            2. Loads the compensation file (only the necessary columns).
            3. Identifies the missing markers and interpolates to fill them.
            4. Shifts the Delsys signals to correct time.
            5. Filter the forces, accelerometer, and treadmill markers at 6 hz low pass.
            6. Compute the compensated forces (apply inertial compensation and express
                in global reference frame)
            7. Replace the force/moment measurements in the mocap data file with the
                compensated forces/moments.

        7. Optionally, low pass filter all human related data. (If there
           wasn't a stationary platform, then these should always be
           filtered with the same low pass filter as the compensation
           algorithm used.)
        8. Merges the data from the mocap module and record module into one
           ``DataFrame``.

        """

        if self.mocap_tsv_path is not None:

            raw_mocap_data_frame = self._load_mocap_data(ignore_hbm=True)

            shifted_mocap_data_frame = self._shift_delsys_signals(raw_mocap_data_frame)

            identified_mocap_data_frame = \
                self._identify_missing_markers(shifted_mocap_data_frame)

>>>>>>> 7ffa5edd
            mocap_data_frame = \
                self._generate_cortex_time_stamp(identified_mocap_data_frame)

            if interpolate_markers is True:
                mocap_data_frame = \
                    self._interpolate_missing_markers(mocap_data_frame)

            mocap_data_frame = self._compensate(mocap_data_frame,
                                                markers_missing=not interpolate_markers)

            self.mocap_data = mocap_data_frame

        if self.record_tsv_path is not None:

            self._extract_events_from_record_file()
            self.raw_record_data_frame = self._load_record_data()

        self.data = self._merge_mocap_record()

    def _merge_mocap_record(self):
        """Returns a data frame that is a merger of the mocap and record
        data, if needed."""

        mocap = self.mocap_tsv_path
        record = self.record_tsv_path

        if mocap is not None and record is not None:

            self.record_data = \
                self._resample_record_data(self.raw_record_data_frame)

            data = self.mocap_data.join(self.record_data)

        elif mocap is None and record is not None:

            data = self.raw_record_data_frame

        elif mocap is not None and record is None:

            data = self.mocap_data

        return data

    def extract_processed_data(self, event=None, index_col=None):
        """Returns the processed data in a data frame. If an event name is
        provided, then a data frame with only that event is returned.

        Parameters
        ----------
        event : string, optional, default=None
            A name of a detected event. Must be a valid key in self.events.
            This will be either the D-Flow auto-named events (A, B, C, D, E,
            F) or the names specified in the meta data file.
        index_col : string, optional, default=None
            A name of a column in the data frame. If provided the the column
            will be removed from the data frame and used as the index. This
            is useful for assigning one of the time columns as the index.

        Returns
        -------
        data_frame : pandas.DataFrame
            The processed data.

        """

        try:
            self.data
        except AttributeError:
            raise AttributeError('You must run clean_data first.')

        if event is None:
            data_frame = self.data
        else:
            try:
                start, stop = self.events[event]
            except AttributeError:
                raise AttributeError('No events have been initialized.')
            except KeyError:
                raise KeyError('{} is not a valid event. Valid events are: {}.'.format(event, ','.join(self.events.keys())))
            else:
                start_i = np.argmin(np.abs(self.data['TimeStamp'] - start))
                stop_i = np.argmin(np.abs(self.data['TimeStamp'] - stop))
                data_frame = self.data.iloc[start_i:stop_i, :]

        if index_col is not None:
            data_frame.index = data_frame[index_col]
            del data_frame[index_col]

        return data_frame

    def write_dflow_tsv(self, filename, na_rep='NA'):

        # This must preserve the mocap column order and can only append the
        # record to the right most columns.

        self.data.to_csv(filename, sep='\t', float_format='%1.6f',
                         na_rep=na_rep, index=False,
                         cols=self.mocap_column_labels)<|MERGE_RESOLUTION|>--- conflicted
+++ resolved
@@ -11,7 +11,7 @@
 from scipy.interpolate import InterpolatedUnivariateSpline
 import yaml
 from dtk import process
-from oct2py import octave
+#from oct2py import octave
 
 # debugging
 try:
@@ -290,19 +290,14 @@
 
     marker_coordinate_suffixes = ['.Pos' + _c for _c in ['X', 'Y', 'Z']]
     marker_coordinate_regex = '.*\.Pos[XYZ]$'
-<<<<<<< HEAD
+
     # In the motek output file there is a space preceding only these two
-    # column names: ' L_Psoas' ' R_Psoas'
-    hbm_column_regexes = ['^\s?[LR]_.*', '.*\.Mom$', '.*\.Ang$', '.*\.Pow$']
-    analog_channel_regex = '^Channel[0-9]+\.Anlg$' 
-    # TODO: There are also .Rot[XYZ] and .COM.X values. Need to determine
-    # what they are.
-=======
-
-    hbm_column_regexes = ['^[LR]_.*', '.*\.Mom$', '.*\.Ang$', '.*\.Pow$',
+    # column names: ' L_Psoas' ' R_Psoas'     
+
+    hbm_column_regexes = ['^\s?[LR]_.*', '.*\.Mom$', '.*\.Ang$', '.*\.Pow$',
                           '.*\.COM.[XYZ]$']
-
->>>>>>> 7ffa5edd
+    analog_channel_regex = '^Channel[0-9]+\.Anlg$'
+
     force_plate_names = ['FP1', 'FP2']  # FP1 : left, FP2 : right
     force_plate_suffix = [_suffix_beg + _end for _end in ['X', 'Y', 'Z'] for
                           _suffix_beg in ['.For', '.Mom', '.Cop']]
@@ -387,7 +382,9 @@
              self.non_hbm_column_indices) = \
                 self._hbm_column_labels(self.mocap_column_labels)
 
-            (self.analog_column_labels, self.analog_column_indices) = self._analog_column_labels(self.mocap_column_labels)
+            (self.analog_column_labels, self.analog_column_indices,
+                self.emg_column_labels, self.accel_column_labels) = \
+                self._analog_column_labels(self.mocap_column_labels)
 
     def _parse_meta_data_file(self):
         """Returns a dictionary containing the meta data stored in the
@@ -462,7 +459,7 @@
 
         force_labels = \
             self._force_column_labels(without_center_of_pressure=True)
-        accel_labels = self._delsys_column_labels()[1]
+        accel_labels = self.accel_column_labels
         necessary_columns = ['TimeStamp'] + force_labels + accel_labels
 
         all_columns = self._header_labels(self.compensation_tsv_path)
@@ -508,14 +505,13 @@
         measured."""
 
         delsys_time = data_frame[time_col] - self.delsys_time_delay
-        emg_labels, accel_labels = self._delsys_column_labels()
-        delsys_labels = emg_labels + accel_labels
+        delsys_labels = self.emg_column_labels + self.accel_column_labels
 
         for delsys_label in set(data_frame.columns).intersection(delsys_labels):
-            interpolate = InterpolatedUnivariateSpline(data_frame[time_col],
+            interpolate = InterpolatedUnivariateSpline(delsys_time,
                                                        data_frame[delsys_label],
                                                        k=1)
-            data_frame[delsys_label] = interpolate(delsys_time)
+            data_frame[delsys_label] = interpolate(data_frame[time_col])
 
         return data_frame
 
@@ -545,11 +541,7 @@
 
     def _mocap_column_labels(self):
         """Returns a list of strings containing the motion capture file's
-<<<<<<< HEAD
-        column labels.  The list is in the same order as in the mocap tsv
-=======
         column labels. The list is in the same order as in the mocap tsv
->>>>>>> 7ffa5edd
         file."""
 
         return self._header_labels(self.mocap_tsv_path)
@@ -621,7 +613,6 @@
 
         return hbm_labels, hbm_indices, non_hbm_indices
 
-<<<<<<< HEAD
     def _analog_column_labels(self, labels):
         """Returns a list of analog channel column labels and the indices of
         the labels.
@@ -642,6 +633,39 @@
             `labels`.
         """
 
+        def delsys_column_labels():
+            """Returns the default EMG and Accelerometer column labels in which
+            the Delsys system is connected."""
+    
+            number_delsys_sensors = 16
+    
+            emg_analog_numbers = [4 * n + 13 for n in
+                                  range(number_delsys_sensors)]
+    
+            accel_analog_numbers = [4 * n + m + 14 for n in
+                                    range(number_delsys_sensors) for m in
+                                    range(3)]
+    
+            emg_column_labels = ['Channel{}.Anlg'.format(4 * n + 13) for n in
+                                 range(number_delsys_sensors)]
+    
+            accel_column_labels = ['Channel{}.Anlg'.format(4 * n + m + 14) for n
+                                   in range(number_delsys_sensors) for m in
+                                   range(3)]
+    
+            return emg_column_labels, accel_column_labels
+
+        def channel_rename(channel_list):
+            if self.meta_yml_path is not None:
+                if 'analog-channel-map' in self.meta['trial']:
+                    channel_dictionary = self.meta['trial']['analog-channel-map']
+                    for i, channel in enumerate(channel_list):
+                        if channel in channel_dictionary:
+                            channel_list[i] = channel_dictionary[channel]
+                    # TODO: Issue warning for column names missing in meta file
+            return channel_list
+
+        # All analog channels
         analog_labels = []
         analog_indices = []
 
@@ -651,24 +675,28 @@
             if reg_exp.match(label):
                 analog_labels.append(label)
                 analog_indices.append(i)
-        
+
+        analog_labels = channel_rename(analog_labels)
+
+        # EMG and Accelerometer channels
+        emg_column_labels, accel_column_labels = delsys_column_labels()
+
+        emg_column_labels = channel_rename(emg_column_labels)
+        accel_column_labels = channel_rename(accel_column_labels)
+
+        """
         if self.meta_yml_path is not None:
             if 'analog-channel-map' in self.meta['trial']:
                 channel_dictionary = self.meta['trial']['analog-channel-map']
                 for i,channel in enumerate(analog_labels):
                     if channel in channel_dictionary:   
                         analog_labels[i] = channel_dictionary[channel]
-
-        return analog_labels, analog_indices
-
-    def _identify_missing_markers(self, data_frame):
-        """Returns the data frame in which all marker columns (ends with
-        '.PosX', '.PosY', '.PosZ') have had constant marker values replaced
-        with NaN."""
-=======
+        """
+
+        return analog_labels, analog_indices, emg_column_labels, accel_column_labels
+
     def _force_column_labels(self, without_center_of_pressure=False):
         """Returns a list of force column labels.
->>>>>>> 7ffa5edd
 
         Parameters
         ----------
@@ -690,31 +718,6 @@
 
         return [side + suffix for side in self.force_plate_names for suffix
                 in self.force_plate_suffix if not f(suffix)]
-
-    def _delsys_column_labels(self):
-        """Returns the default EMG and Accelerometer column labels in which
-        the Delsys system is connected."""
-
-        # TODO : The accelerometer names should come from the meta data and
-        # not be hard coded here.
-
-        number_delsys_sensors = 16
-
-        emg_analog_numbers = [4 * n + 13 for n in
-                              range(number_delsys_sensors)]
-
-        accel_analog_numbers = [4 * n + m + 14 for n in
-                                range(number_delsys_sensors) for m in
-                                range(3)]
-
-        emg_column_labels = ['Channel{}.Anlg'.format(4 * n + 13) for n in
-                             range(number_delsys_sensors)]
-
-        accel_column_labels = ['Channel{}.Anlg'.format(4 * n + m + 14) for n
-                               in range(number_delsys_sensors) for m in
-                               range(3)]
-
-        return emg_column_labels, accel_column_labels
 
     def _identify_missing_markers(self, data_frame):
         """Returns the data frame in which all marker columns have had
@@ -927,7 +930,6 @@
 
         return pandas.DataFrame(new_record)
 
-<<<<<<< HEAD
     def _(self, data_frame):
         """
         There is a time delay between accelerometer and force plate signals.
@@ -948,10 +950,7 @@
 
         return
 
-    def _compensate_forces(self):
-=======
     def _compensate_forces(self, calibration_data_frame, data_frame):
->>>>>>> 7ffa5edd
         """Computes the forces and moments which are due to the lateral and
         pitching motions of the treadmill and subtracts them from the
         measured forces and moments based on linear acceleration
@@ -970,71 +969,6 @@
         # respect to the treadmill's laterally and rotationaly moving
         # reference frame. We need both to be expressed in the same inertial
         # reference frame for ease of future computations.
-<<<<<<< HEAD
-        # TODO : Implement this.
-        raise NotImplementedError()
-
-    def _inverse_dynamics(self):
-        """Returns a data frame with joint angles, rates, and torques based
-        on the measured marker positions and force plate forces."""
-        # TODO : Add some method of generating joint angles, rates, and
-        # torques. Note that if the treadmill is in motion (laterally,
-        # pitch), then one must compensate for the interial forces and deal
-        # with reexpressing in the treadmill reference frame before
-        # computing the inverse dynamics.
-        raise NotImplementedError()
-
-    def _calibrate_accel_data(self, data_frame, y1=0, y2=9.81):
-        """Two-point calibration of accelerometer signals.
-        Converts from voltage to meters/second^2
-        Assuming a triaxial accelerometer
-        (xyz)
-        -----
-        (001)
-        (100)
-        (010)
-        """
-
-        accel_channels = []
-        for i,channel in enumerate(self.analog_column_labels):
-            if 'Acc' in channel:
-                accel_channels.append(self.analog_column_labels[i])        
-
-        cal = pandas.read_csv(self.meta['trial']['files']['accel-calibration'])
-
-        cal = cal.drop('Time', 1)
-
-        if len(accel_channels) != cal.shape[1]:
-            raise ValueError("Calibration file doesn't match mocap data.")
-
-        def twopointcalibration(x, x1, x2):
-            m = (y2-y1)/(x2-x1)
-            return m*(x-x1)+y1
-
-        for i in range(0, len(accel_channels),3):
-            x1 = cal.icol(i)[0]; x2 = cal.icol(i)[1]
-            data_frame[accel_channels[i]] = twopointcalibration(data_frame[accel_channels[i]], x1, x2)
-
-        for i in range(1, len(accel_channels),3):
-            x1 = cal.icol(i)[0]; x2 = cal.icol(i)[2]
-            data_frame[accel_channels[i]] = twopointcalibration(data_frame[accel_channels[i]], x1, x2)
-
-        for i in range(2, len(accel_channels),3):
-            x1 = cal.icol(i)[1]; x2 = cal.icol(i)[0]
-            data_frame[accel_channels[i]] = twopointcalibration(data_frame[accel_channels[i]], x1, x2)
-
-        return data_frame
-
-    def clean_data(self):
-        """Loads and processes the data."""
-
-        if self.mocap_tsv_path is not None:
-            raw_mocap_data_frame = self._load_mocap_data(ignore_hbm=False)
-            mocap_data_frame = self._calibrate_accel_data(raw_mocap_data_frame)
-            mocap_data_frame = self._identify_missing_markers(raw_mocap_data_frame)
-            mocap_data_frame = \
-                self._generate_cortex_time_stamp(mocap_data_frame)
-=======
 
         mfile = os.path.abspath(os.path.join(os.path.split(__file__)[0],
                                              '..', 'Octave-Matlab-Codes',
@@ -1046,7 +980,7 @@
                   'FP2.ForZ', 'FP2.MomX', 'FP2.MomY', 'FP2.MomZ']
 
         # First four accelerometers.
-        accelerometers = self._delsys_column_labels()[1][:4 * 3]
+        accelerometers = self.accel_column_labels[:4 * 3]
 
         compensated_forces = \
             octave.inertial_compensation(calibration_data_frame[forces].values,
@@ -1112,6 +1046,47 @@
             return self._compensate_forces(unloaded_trial, mocap_data_frame)
         else:
             return mocap_data_frame
+
+    def _calibrate_accel_data(self, data_frame, y1=0, y2=9.81):
+        """Two-point calibration of accelerometer signals.
+        Converts from voltage to meters/second^2
+        Assuming a triaxial accelerometer
+        (xyz)
+        -----
+        (001)
+        (100)
+        (010)
+        """
+
+        accel_channels = []
+        for i,channel in enumerate(self.analog_column_labels):
+            if 'Acc' in channel:
+                accel_channels.append(self.analog_column_labels[i])        
+
+        cal = pandas.read_csv(self.meta['trial']['files']['accel-calibration'])
+
+        cal = cal.drop('Time', 1)
+
+        if len(accel_channels) != cal.shape[1]:
+            raise ValueError("Calibration file doesn't match mocap data.")
+
+        def twopointcalibration(x, x1, x2):
+            m = (y2-y1)/(x2-x1)
+            return m*(x-x1)+y1
+
+        for i in range(0, len(accel_channels),3):
+            x1 = cal.icol(i)[0]; x2 = cal.icol(i)[1]
+            data_frame[accel_channels[i]] = twopointcalibration(data_frame[accel_channels[i]], x1, x2)
+
+        for i in range(1, len(accel_channels),3):
+            x1 = cal.icol(i)[0]; x2 = cal.icol(i)[2]
+            data_frame[accel_channels[i]] = twopointcalibration(data_frame[accel_channels[i]], x1, x2)
+
+        for i in range(2, len(accel_channels),3):
+            x1 = cal.icol(i)[1]; x2 = cal.icol(i)[0]
+            data_frame[accel_channels[i]] = twopointcalibration(data_frame[accel_channels[i]], x1, x2)
+
+        return data_frame
 
     def clean_data(self, interpolate_markers=False):
         """Returns the processed, "cleaned", data.
@@ -1156,7 +1131,6 @@
            ``DataFrame``.
 
         """
-
         if self.mocap_tsv_path is not None:
 
             raw_mocap_data_frame = self._load_mocap_data(ignore_hbm=True)
@@ -1166,7 +1140,6 @@
             identified_mocap_data_frame = \
                 self._identify_missing_markers(shifted_mocap_data_frame)
 
->>>>>>> 7ffa5edd
             mocap_data_frame = \
                 self._generate_cortex_time_stamp(identified_mocap_data_frame)
 
@@ -1185,6 +1158,7 @@
             self.raw_record_data_frame = self._load_record_data()
 
         self.data = self._merge_mocap_record()
+
 
     def _merge_mocap_record(self):
         """Returns a data frame that is a merger of the mocap and record
